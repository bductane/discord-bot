--- conflicted
+++ resolved
@@ -4,7 +4,38 @@
 The format is based on [Keep a Changelog](https://keepachangelog.com/en/1.0.0/),
 and this project adheres to [Semantic Versioning](https://semver.org/spec/v2.0.0.html).
 
-<<<<<<< HEAD
+# v2.17.1
+
+### What's new?
+
+Stricter fallback genesis embed search.
+
+### What's changed?
+How modmail checks if a channel is a thread: 
+
+1. First the bot checks if the channel topic is in the format `User ID: xxxx`, this means it is a thread.
+2. If a channel topic is not found, the bot searches through message history of a channel to find the thread creation embed. This step should never yield a thread for a normal user, but in the case of a another bot messing up the channel topic (happened to a user before) this extra step was added. 
+
+
+# v2.17.0
+
+### What's new?
+
+Added a config option `reply_without_command` which when present, enables the bot to forward any message sent in a thread channel to the recipient. (Replying without using a command)
+
+To enable this functionality, do `?config set reply_without_command true` and to disable it, use `?config del reply_without_command`.
+
+
+### Changed
+
+The `move` command now only requires `manage_messages` perms instead of `manage_channels`
+
+# v2.16.1
+
+### Fixed
+
+An issue where a scheduled close would not execute over a long period of time if the recipient no shares any servers with the bot.
+
 # v2.16.0
 
 ### What's changed?
@@ -14,51 +45,13 @@
 option ASAP. Your bot will not work unless you switch to the self-hosted option. Refer to the 
 installation tutorial for information regarding self-hosted Modmail.
 
+If a member leaves/joins (again) while they are a recipient of a thread, a message will be sent to notify you that this has occured.
+
 # v2.15.1
 
 ### Fixed
 
 Emergency patch of a SyntaxError.
-=======
-
-# v2.17.1
-
-### Changed
-
-- Stricter fallback genesis embed search. This update shouldn't affect anyone.
-
-### Info
-How modmail checks if a channel is a thread: 
-
-1. First the bot checks if the channel topic is in the format `User ID: xxxx`, this means it is a thread.
-2. If a channel topic is not found, the bot searches through message history of a channel to find the thread creation embed. This step should never yield a thread for a normal user, but in the case of a another bot messing up the channel topic (happened to a user before) this extra step was added. 
-
-
-# v2.17.0
-
-### What's new?
-
-Added a config option `reply_without_command` which when present, enables the bot to forward any message sent in a thread channel to the recipient. (Replying without using a command)
-
-To enable this functionality, do `?config set reply_without_command true` and to disable it, use `?config del reply_without_command`.
-
-
-### Changed
-
-The `move` command now only requires `manage_messages` perms instead of `manage_channels`
-
-# v2.16.1
-
-### Fixed
-
-An issue where a scheduled close would not execute over a long period of time if the recipient no shares any servers with the bot.
-
-# v2.16.0
-
-### What's new?
-
-If a member leaves/joins (again) while they are a recipient of a thread, a message will be sent to notify you that this has occured.
->>>>>>> d8af5f4f
 
 # v2.15.0
 
