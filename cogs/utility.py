from discord import Embed, Color, Activity
from discord.ext import commands
from discord.enums import ActivityType

import traceback
import inspect
from io import StringIO

from datetime import datetime
from textwrap import indent
from contextlib import redirect_stdout
from difflib import get_close_matches

from json import JSONDecodeError
from aiohttp import ClientResponseError

from core.paginator import PaginatorSession
from core.decorators import auth_required, owner_only, trigger_typing
from core.changelog import ChangeLog


class Utility:
    """General commands that provide utility"""

    def __init__(self, bot):
        self.bot = bot

    def format_cog_help(self, ctx, cog):
        """Formats the text for a cog help"""
        sigs = []
        prefix = self.bot.prefix

        for cmd in self.bot.commands:
            if cmd.hidden:
                continue
            if cmd.instance is cog:
                sigs.append(len(cmd.qualified_name) + len(prefix))
                if hasattr(cmd, 'all_commands'):
                    for c in cmd.all_commands.values():
                        sigs.append(len('\u200b  └─ ' + c.name) + 1)

        if not sigs:
            return

        maxlen = max(sigs)

        fmt = ['']
        index = 0
        for cmd in self.bot.commands:
            if cmd.instance is cog:
                if cmd.hidden:
                    continue
                if len(f'{fmt[index]}`{prefix+cmd.qualified_name:<{maxlen}}` '
                       f'- {cmd.short_doc:<{maxlen}}\n') > 1024:
                    index += 1
                    fmt.append('')
                fmt[index] += f'`{prefix+cmd.qualified_name:<{maxlen}}` - '
                fmt[index] += f'{cmd.short_doc:<{maxlen}}\n'
                if hasattr(cmd, 'commands'):
                    for i, c in enumerate(cmd.commands):
                        if len(cmd.commands) == i + 1:  # last
                            branch = '\u200b  └─ ' + c.name
                        else:
                            branch = '\u200b  ├─ ' + c.name
                        if len(f'{fmt[index]}`{branch:<{maxlen+1}}` - '
                               f'{c.short_doc:<{maxlen}}\n') > 1024:
                            index += 1
                            fmt.append('')
                        fmt[index] += f'`{branch:<{maxlen+1}}` - '
                        fmt[index] += f'{c.short_doc:<{maxlen}}\n'

        em = Embed(
            description='*' + inspect.getdoc(cog) + '*',
            color=Color.blurple()
        )
        em.set_author(name=cog.__class__.__name__ + ' - Help',
                      icon_url=ctx.bot.user.avatar_url)

        for n, i in enumerate(fmt):
            if n == 0:
                em.add_field(name='Commands', value=i)
            else:
                em.add_field(name=u'\u200b', value=i)

        em.set_footer(text=f'Type {prefix}command for more info on a command.')
        return em

    def format_command_help(self, ctx, cmd):
        """Formats command help."""
        prefix = self.bot.prefix
        em = Embed(
            color=Color.blurple(),
            description=cmd.help
        )

        if hasattr(cmd, 'invoke_without_command') and \
           cmd.invoke_without_command:
            em.title = f'`Usage: {prefix}{cmd.signature}`'
        else:
            em.title = f'`{prefix}{cmd.signature}`'

        if not hasattr(cmd, 'commands'):
            return em

        maxlen = max(len(prefix + str(c)) for c in cmd.commands)
        fmt = ''

        for i, c in enumerate(cmd.commands):
            if len(cmd.commands) == i + 1:  # last
                branch = '└─ ' + c.name
            else:
                branch = '├─ ' + c.name
            fmt += f"`{branch:<{maxlen+1}}` - "
            fmt += f"{c.short_doc:<{maxlen}}\n"

        em.add_field(name='Sub-commands', value=fmt)
        em.set_footer(
            text=f'Type {prefix}help {cmd} command for more info on a command.'
        )
        return em

    def format_not_found(self, ctx, command):
        prefix = ctx.prefix
        em = Embed(
            title='Could not find a cog or command by that name.',
            color=Color.red()
        )
        em.set_footer(text=f'Type {prefix}help to get '
                           'a full list of commands.')
        cogs = get_close_matches(command, self.bot.cogs.keys())
        cmds = get_close_matches(command, self.bot.all_commands.keys())
        if cogs or cmds:
            em.description = 'Did you mean...'
        if cogs:
            em.add_field(name='Cogs', value='\n'.join(f'`{x}`'
                                                      for x in cogs))
        if cmds:
            em.add_field(name='Commands', value='\n'.join(f'`{x}`'
                                                          for x in cmds))
        return em

    @commands.command()
    async def help(self, ctx, *, command: str = None):
        """Shows the help message."""

        await ctx.trigger_typing()

        if command is not None:
            cog = self.bot.cogs.get(command)
            cmd = self.bot.get_command(command)
            if cog is not None:
                em = self.format_cog_help(ctx, cog)
            elif cmd is not None:
                em = self.format_command_help(ctx, cmd)
            else:
                em = self.format_not_found(ctx, command)
            if em:
                return await ctx.send(embed=em)

        pages = []

        for _, cog in sorted(self.bot.cogs.items()):
            em = self.format_cog_help(ctx, cog)
            if em:
                pages.append(em)

        p_session = PaginatorSession(ctx, *pages)

        await p_session.run()
    
    @commands.command()
    @trigger_typing
    async def changelog(self, ctx):
        """Show a paginated changelog of the bot."""
        changelog = await ChangeLog.from_repo(self.bot)
        p = PaginatorSession(ctx, *changelog.embeds)
        await p.run()

    @commands.command(aliases=['bot', 'info'])
    @trigger_typing
    async def about(self, ctx):
        """Shows information about the bot."""
        em = Embed(color=Color.blurple(),
                   timestamp=datetime.utcnow())
        em.set_author(name='Modmail - About',
                      icon_url=self.bot.user.avatar_url)
        em.set_thumbnail(url=self.bot.user.avatar_url)

        em.description = ('This is an open source Discord bot that serves '
                          'as a means for members to easily communicate with '
                          'server leadership in an organised manner.')

        url = 'https://api.modmail.tk/metadata'
        async with self.bot.session.get(url) as resp:
            try:
                meta = await resp.json()
            except (JSONDecodeError, ClientResponseError):
                meta = None

        em.add_field(name='Uptime', value=self.bot.uptime)
        if meta:
            em.add_field(name='Instances', value=meta['instances'])
        else:
            em.add_field(name='Latency',
                         value=f'{self.bot.latency*1000:.2f} ms')

        em.add_field(name='Version',
                     value=f'[`{self.bot.version}`]'
                           '(https://modmail.tk/changelog)')
        em.add_field(name='Author',
                     value='[`kyb3r`](https://github.com/kyb3r)')

        footer = f'Bot ID: {self.bot.user.id}'

        if meta:
            if self.bot.version != meta['latest_version']:
                footer = ("A newer version is available "
                          f"v{meta['latest_version']}")
            else:
                footer = 'You are up to date with the latest version.'

        em.add_field(name='Github',
                     value='https://github.com/kyb3r/modmail',
                     inline=False)

        em.set_footer(text=footer)
        await ctx.send(embed=em)

    @commands.command()
    @owner_only()
    @auth_required
    @trigger_typing
    async def github(self, ctx):
        """Shows the github user your access token is linked to."""
        if ctx.invoked_subcommand:
            return

        data = await self.bot.modmail_api.get_user_info()

        em = Embed(
            title='Github',
            description='Current User',
            color=Color.blurple()
        )
        user = data['user']
        em.set_author(name=user['username'],
                      icon_url=user['avatar_url'],
                      url=user['url'])
        em.set_thumbnail(url=user['avatar_url'])
        await ctx.send(embed=em)

    @commands.command()
    @owner_only()
    @auth_required
    @trigger_typing
    async def update(self, ctx):
        """Updates the bot, this only works with heroku users."""
        metadata = await self.bot.modmail_api.get_metadata()

        desc = (f'The latest version is [`{self.bot.version}`]'
                '(https://github.com/kyb3r/modmail/blob/master/bot.py#L25)')

        em = Embed(
            title='Already up to date',
            description=desc,
            color=Color.blurple()
        )

        if metadata['latest_version'] == self.bot.version:
            data = await self.bot.modmail_api.get_user_info()
            if not data.get('error'):
                user = data['user']
                em.set_author(name=user['username'],
                              icon_url=user['avatar_url'],
                              url=user['url'])
        else:
            data = await self.bot.modmail_api.update_repository()

            commit_data = data['data']
            user = data['user']
            em.title = None
            em.set_author(name=user['username'],
                          icon_url=user['avatar_url'],
                          url=user['url'])
            em.set_footer(text=f'Updating modmail v{self.bot.version} '
                               f"-> v{metadata['latest_version']}")

            if commit_data:
                em.set_author(name=user['username'] + ' - Updating bot',
                              icon_url=user['avatar_url'],
                              url=user['url'])
                changelog = await ChangeLog.from_repo(self.bot)
                latest = changelog.latest_version
                em.description = latest.description
                for name, value in latest.fields.items():
                    em.add_field(name=name, value=value)
                # TODO: message unused?
                # message = commit_data['commit']['message']
                html_url = commit_data["html_url"]
                short_sha = commit_data['sha'][:6]
                em.add_field(name='Merge Commit',
                             value=f'[`{short_sha}`]({html_url})')
            else:
                em.description = 'Already up to date with master repository.'

        return await ctx.send(embed=em)

    @commands.command(aliases=['presence'])
    @commands.has_permissions(administrator=True)
    async def activity(self, ctx, activity_type: str, *, message: str = ''):
        """
        Set a custom activity for the bot.

        Possible activity types:
            - `playing`
            - `streaming`
            - `listening`
            - `watching`
            - `clear`

        When activity type is set to `clear`, the current activity is removed.
        """
        if activity_type == 'clear':
            await self.bot.change_presence(activity=None)
            self.bot.config['activity_type'] = None
            self.bot.config['activity_message'] = None
            await self.bot.config.update()
            em = Embed(
                title='Activity Removed',
                color=Color.blurple()
            )
            return await ctx.send(embed=em)

        if not message:
            raise commands.UserInputError

        try:
            activity_type = ActivityType[activity_type]
        except KeyError:
            raise commands.UserInputError

        if activity_type == ActivityType.streaming:
            url = self.bot.config.get('twitch_url',
                                      'https://www.twitch.tv/discord-modmail/')
        else:
            url = None
        activity = Activity(type=activity_type, name=message, url=url)
        await self.bot.change_presence(activity=activity)

        self.bot.config['activity_type'] = activity_type
        self.bot.config['activity_message'] = message
        await self.bot.config.update()

        desc = f'Current activity is: {activity_type.name} {message}.'
        em = Embed(
            title='Activity Changed',
            description=desc,
            color=Color.blurple()
        )
        return await ctx.send(embed=em)

    @commands.command()
    @trigger_typing
    @commands.has_permissions(administrator=True)
    async def ping(self, ctx):
        """Pong! Returns your websocket latency."""
        em = Embed(
            title='Pong! Websocket Latency:',
            description=f'{self.bot.ws.latency * 1000:.4f} ms',
            color=Color.blurple()
        )
        return await ctx.send(embed=em)

    @commands.command()
    @commands.has_permissions(administrator=True)
    async def mention(self, ctx, *, mention=None):
        """Changes what the bot mentions at the start of each thread."""
        current = self.bot.config.get('mention', '@here')

        if mention is None:
            em = Embed(
                title='Current text',
                color=Color.blurple(),
                description=f'{current}'
            )

        else:
            em = Embed(
                title='Changed mention!',
                description=f'On thread creation the bot now says {mention}',
                color=Color.blurple()
            )
            self.bot.config['mention'] = mention
            await self.bot.config.update()

        return await ctx.send(embed=em)

    @commands.command()
    @commands.has_permissions(administrator=True)
    async def prefix(self, ctx, *, prefix=None):
        """Changes the prefix for the bot."""

        current = self.bot.prefix
        em = Embed(
            title='Current prefix',
            color=Color.blurple(),
            description=f'{current}'
        )

        if prefix is None:
            await ctx.send(embed=em)
        else:
            em.title = 'Changed prefix!'
            em.description = f'Set prefix to `{prefix}`'
            self.bot.config['prefix'] = prefix
            await self.bot.config.update()
            await ctx.send(embed=em)

    @commands.group()
    @owner_only()
    async def config(self, ctx):
        """Change config vars for the bot."""

        if ctx.invoked_subcommand is None:
            cmd = self.bot.get_command('help')
            await ctx.invoke(cmd, command='config')
    
    @config.command()
    async def options(self, ctx):
        """Return a list of valid config keys you can change."""
        allowed = self.bot.config.allowed_to_change_in_command
        valid = ', '.join(f'`{k}`' for k in allowed)
        em = Embed(title='Valid Keys',
                   description=valid,
                   color=Color.blurple())
        return await ctx.send(embed=em)

    @config.command()
    async def set(self, ctx, key: str.lower, *, value):
        """
        Sets a configuration variable and its value
        """

        keys = self.bot.config.allowed_to_change_in_command

        if key in keys:
            em = Embed(
                title='Success',
                color=Color.blurple(),
                description=f'Set `{key}` to `{value}`'
            )
            await self.bot.config.update({key: value})
        else:
            em = Embed(
                title='Error',
                color=Color.red(),
                description=f'{key} is an invalid key.'
            )
            valid_keys = [f'`{k}`' for k in keys]
            em.add_field(name='Valid keys', value=', '.join(valid_keys))

        return await ctx.send(embed=em)

    @config.command(name='del')
<<<<<<< HEAD
    async def del_config(self, ctx, key: str.lower):
        """Sets a specified key from the config to nothing."""
        keys = self.bot.config.allowed_to_change_in_command
        if key in keys:
            em = Embed(
                title='Success',
                color=Color.blurple(),
                description=f'Set `{key}` to nothing.'
            )
=======
    async def _del(self, ctx, key: str.lower):
        """Deletes a key from the config."""
        em = discord.Embed(
            title='Success',
            color=discord.Color.blurple(),
            description=f'`{key}` had been deleted from the config.'
        )

        if key not in self.bot.config.allowed_to_change_in_command:
            em.title = 'Error'
            em.color = discord.Color.blurple()
            em.description = f'{key} is an invalid key.'
            valid_keys = [f'`{k}`' for k in self.bot.config.allowed_to_change_in_command]
            em.add_field(name='Valid keys', value=', '.join(valid_keys))
        else:
>>>>>>> d67b149c
            del self.bot.config.cache[key]
            await self.bot.config.update()
        else:
            em = Embed(
                title='Error',
                color=Color.red(),
                description=f'{key} is an invalid key.'
            )
            valid_keys = [f'`{k}`' for k in keys]
            em.add_field(name='Valid keys', value=', '.join(valid_keys))

        return await ctx.send(embed=em)

    @config.command()
    async def get(self, ctx, key=None):
        """Shows the config variables that are currently set."""
        keys = self.bot.config.allowed_to_change_in_command

        if key:
            if key in keys:
                desc = f'`{key}` is set to `{self.bot.config.get(key)}`'
                em = Embed(
                    color=Color.blurple(),
                    description=desc
                )
                em.set_author(name='Config variable',
                              icon_url=self.bot.user.avatar_url)

            else:
                em = Embed(
                    title='Error',
                    color=Color.red(),
                    description=f'`{key}` is an invalid key.'
                )
                valid_keys = [f'`{k}`' for k in keys]
                em.add_field(name='Valid keys', value=', '.join(valid_keys))

        else:
            em = Embed(
                color=Color.blurple(),
                description='Here is a list of currently '
                            'set configuration variables.'
            )
            em.set_author(name='Current config',
                          icon_url=self.bot.user.avatar_url)

            config = {
                k: v for k, v in self.bot.config.cache.items()
                if v and k in keys
            }

            for k, v in reversed(list(config.items())):
                em.add_field(name=k, value=f'`{v}`', inline=False)

        return await ctx.send(embed=em)

    @commands.group(aliases=['aliases'])
    @commands.has_permissions(manage_messages=True)
    async def alias(self, ctx):
        """Returns a list of aliases that are currently set."""
        if ctx.invoked_subcommand is not None:
            return

        embeds = []
        desc = 'Here is a list of aliases that are currently configured.'

        if self.bot.aliases:
            em = Embed(
                color=Color.blurple(),
                description=desc
            )
        else:
            em = Embed(
                color=Color.blurple(),
                description='You dont have any aliases at the moment.'
            )
        em.set_author(name='Command aliases', icon_url=ctx.guild.icon_url)
        em.set_footer(text=f'Do {self.bot.prefix}'
                           'help aliases for more commands.')
        embeds.append(em)

        for name, value in self.bot.aliases.items():
            if len(em.fields) == 5:
                em = Embed(color=Color.blurple(), description=desc)
                em.set_author(name='Command aliases',
                              icon_url=ctx.guild.icon_url)
                em.set_footer(text=f'Do {self.bot.prefix}help '
                                   'aliases for more commands.')

                embeds.append(em)
            em.add_field(name=name, value=value, inline=False)

        session = PaginatorSession(ctx, *embeds)
        return await session.run()

    @alias.command(name='add')
    async def add_(self, ctx, name: str.lower, *, value):
        """Add an alias to the bot config."""
        if 'aliases' not in self.bot.config.cache:
            self.bot.config['aliases'] = {}
        
        # TODO: Make embed
        if self.bot.get_command(name) or self.bot.config.aliases.get(name):
            return await ctx.send('A command or alias already exists '
                                  f'with the same name: `{name}`')
        
        if not self.bot.get_command(value.split()[0]):
            return await ctx.send('The command you are attempting to point '
                                  f'to does not exist: `{value.split()[0]}`')

        self.bot.config.aliases[name] = value
        await self.bot.config.update()

        em = Embed(
            title='Added alias',
            color=Color.blurple(),
            description=f'`{name}` points to: {value}'
        )

        return await ctx.send(embed=em)

    @alias.command(name='del')
    async def del_alias(self, ctx, *, name: str.lower):
        """Removes a alias from bot config."""

        if 'aliases' not in self.bot.config.cache:
            self.bot.config['aliases'] = {}

        if self.bot.config.aliases.get(name):
            del self.bot.config['aliases'][name]
            await self.bot.config.update()
            
            em = Embed(
                title='Removed alias',
                color=Color.blurple(),
                description=f'`{name}` no longer exists.'
            )
            
        else:
            em = Embed(
                title='Error',
                color=Color.red(),
                description=f'Alias `{name}` does not exist.'
            )

        return await ctx.send(embed=em)

    @commands.command(hidden=True, name='eval')
    @owner_only()
    async def eval_(self, ctx, *, body):
        """Evaluates python code"""
        
        # TODO: Ugly func, fix.
        env = {
            'ctx': ctx,
            'bot': self.bot,
            'channel': ctx.channel,
            'author': ctx.author,
            'guild': ctx.guild,
            'message': ctx.message,
            'source': inspect.getsource,
        }

        env.update(globals())

        def cleanup_code(content):
            """Automatically removes code blocks from the code."""
            # remove ```py\n```
            if content.startswith('```') and content.endswith('```'):
                return '\n'.join(content.split('\n')[1:-1])

            # remove `foo`
            return content.strip('` \n')

        body = cleanup_code(body)
        stdout = StringIO()

        to_compile = f'async def func():\n{indent(body, "  ")}'

        def paginate(text: str):
            """Simple generator that paginates text."""
            last = 0
            pages = []
            appd_index = curr = None
            for curr in range(0, len(text)):
                if curr % 1980 == 0:
                    pages.append(text[last:curr])
                    last = curr
                    appd_index = curr
            if appd_index != len(text) - 1:
                pages.append(text[last:curr])
            return list(filter(lambda a: a != '', pages))

        try:
            exec(to_compile, env)
        except Exception as e:
            await ctx.send(f'```py\n{e.__class__.__name__}: {e}\n```')
            return await ctx.message.add_reaction('\u2049')

        func = env['func']
        try:
            with redirect_stdout(stdout):
                ret = await func()
        except Exception:
            value = stdout.getvalue()
            await ctx.send(f'```py\n{value}{traceback.format_exc()}\n```')
            return await ctx.message.add_reaction('\u2049')

        else:
            value = stdout.getvalue()
            if ret is None:
                if value:
                    try:
                        await ctx.send(f'```py\n{value}\n```')
                    except Exception:
                        paginated_text = paginate(value)
                        for page in paginated_text:
                            if page == paginated_text[-1]:
                                await ctx.send(f'```py\n{page}\n```')
                                break
                            await ctx.send(f'```py\n{page}\n```')
            else:
                try:
                    await ctx.send(f'```py\n{value}{ret}\n```')
                except Exception:
                    paginated_text = paginate(f"{value}{ret}")
                    for page in paginated_text:
                        if page == paginated_text[-1]:
                            await ctx.send(f'```py\n{page}\n```')
                            break
                        await ctx.send(f'```py\n{page}\n```')


def setup(bot):
    bot.add_cog(Utility(bot))<|MERGE_RESOLUTION|>--- conflicted
+++ resolved
@@ -462,33 +462,15 @@
         return await ctx.send(embed=em)
 
     @config.command(name='del')
-<<<<<<< HEAD
     async def del_config(self, ctx, key: str.lower):
-        """Sets a specified key from the config to nothing."""
+        """Deletes a key from the config."""
         keys = self.bot.config.allowed_to_change_in_command
         if key in keys:
             em = Embed(
                 title='Success',
                 color=Color.blurple(),
-                description=f'Set `{key}` to nothing.'
-            )
-=======
-    async def _del(self, ctx, key: str.lower):
-        """Deletes a key from the config."""
-        em = discord.Embed(
-            title='Success',
-            color=discord.Color.blurple(),
-            description=f'`{key}` had been deleted from the config.'
-        )
-
-        if key not in self.bot.config.allowed_to_change_in_command:
-            em.title = 'Error'
-            em.color = discord.Color.blurple()
-            em.description = f'{key} is an invalid key.'
-            valid_keys = [f'`{k}`' for k in self.bot.config.allowed_to_change_in_command]
-            em.add_field(name='Valid keys', value=', '.join(valid_keys))
-        else:
->>>>>>> d67b149c
+                description=f'`{key}` had been deleted from the config.'
+            )
             del self.bot.config.cache[key]
             await self.bot.config.update()
         else:
