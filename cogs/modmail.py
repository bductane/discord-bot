--- conflicted
+++ resolved
@@ -1,12 +1,3 @@
-<<<<<<< HEAD
-=======
-
-
-import datetime
-from typing import Optional, Union
-import asyncio
-
->>>>>>> ccc571c2
 import discord
 from discord.ext import commands
 
@@ -352,7 +343,7 @@
     async def loglink(self, ctx):
         thread = await self.bot.threads.find(channel=ctx.channel)
         if thread:
-            log_link = await self.bot.modmail_api.get_log_link(ctx.channel.id)
+            log_link = await self.bot.api.get_log_link(ctx.channel.id)
             await ctx.send(embed=discord.Embed(
                     color=discord.Color.blurple(), 
                     description=log_link)
@@ -498,18 +489,11 @@
 
         if not linked_message_id:
             raise commands.UserInputError
-<<<<<<< HEAD
-
-        await thread.edit_message(linked_message_id, new_message)
-=======
-        
-        await asyncio.gather(
-            thread.edit_message(linked_message_id, new_message),
-            self.bot.modmail_api.edit_message(linked_message_id, new_message)
-        ) 
->>>>>>> ccc571c2
+
+        await thread.edit_message(linked_message_id, new_message),
+        await self.bot.api.edit_message(linked_message_id, new_message)
+
         await ctx.message.add_reaction('✅')
-        
 
     @commands.command()
     @trigger_typing
